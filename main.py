# imports
import argparse
import os
import json
import random
from timeit import default_timer as timer
import datetime
import torch
from tqdm import tqdm


# own imports
from data.load_circa_data import LoadCirca
from data.load_sst2_data import LoadSST2
from data.load_mnli_data import LoadMNLI
from data.load_boolq_data import LoadBoolQ
from data.load_iqap_data import LoadIQAP
from data.multitask_dataloader import MultiTaskDataloader
from utils import create_dataloader, handle_epoch_metrics, create_path, initialize_model_optimizers, initialize_tokenizer, str2bool

# set Huggingface logging to error only
import transformers
transformers.logging.set_verbosity_error()


def perform_step(model, optimizer, batch, device, task_idx, train=True, aux_probing=False):
    """
    Function that performs an epoch for the given model and task.
    Inputs:
        model - BERT model instance
        optimizer - AdamW optimizer instance for the given task
        batch - Batch from the dataset to use in the step
        device - PyTorch device to use
        task_idx - Index of the task
        train - Whether to train or test the model
    Outputs:
        loss - Loss of the step
        logits - Predictions of the model
        batch_labels - Real labels of the batch
    """

    # get the features of the batch
    input_ids = batch['input_ids'].to(device)
    attention_mask = batch['attention_mask'].to(device)
    batch_labels = batch['labels'].to(device)
    token_type_ids = batch['token_type_ids'].to(device)

    # check whether we are probing
    if aux_probing and (task_idx != 0):
        # freeze the BERT parameters
        for parameter in model.bert.parameters():
            parameter.requires_grad = False
    else:
        # unfreeze the BERT parameters
        for parameter in model.bert.parameters():
            parameter.requires_grad = True

    # pass the batch through the model
    outputs = model(input_ids, attention_mask=attention_mask, labels=batch_labels, token_type_ids=token_type_ids, task_idx=task_idx)
    loss = outputs.loss

    if train:
        # backward using the loss
        loss.backward()

        # set a step with the optimizer
        optimizer.step()
        optimizer.zero_grad()

    # return the loss, label and prediction
    return loss, outputs.logits, batch_labels


def perform_epoch(args, model, optimizers, dataset, device, train=True, advanced_metrics=False):
    """
    Function that performs an epoch for the given model.
    Inputs:
        args - Namespace object from the argument parser
        model - BERT model instance
        optimizers - List of optimizers to use
        dataset - Dataset to use
        device - PyTorch device to use
        train - Whether to train or test the model
        advanced_metrics - Whether to calculate confusion matrices and f1 scores
    Outputs:
        epoch_results - Dictionary containing the average epoch results
    """

    # set model to training or evaluation
    if train:
        model.train()
    else:
        model.eval()

    # start a timer for the epoch time
    start_time = timer()

    # initialize dictionary for the results
    result_dict = {}

    # loop over the batches
    if (args.progress_bar):
        dataset = tqdm(dataset)
    for (task_name, task_idx, batch) in dataset:
        # perform a step for the main task
        step_loss, step_predictions, step_labels = perform_step(model, optimizers[task_idx], batch, device, task_idx, train, args.aux_probing)

        # add the results to the dictionary
        if task_name in result_dict:
            result_dict[task_name]['predictions'].append(step_predictions)
            result_dict[task_name]['labels'].append(step_labels)
            result_dict[task_name]['losses'].append(step_loss)
        else:
            result_dict[task_name] = {
                'predictions': [step_predictions],
                'labels': [step_labels],
                'losses': [step_loss]
            }

    # calculate the loss and accuracy for the different tasks
    epoch_results = handle_epoch_metrics(result_dict, advanced_metrics)

    # record the end time
    end_time = timer()

    # calculate the elapsed time
    elapsed_time = str(datetime.timedelta(seconds=(end_time - start_time)))

    # add the time to the epoch results
    epoch_results['time'] = {'elapsed_time': elapsed_time}

    # return the epoch results
    return epoch_results


def train_model(args, model, optimizers, train_set, dev_set, test_set, device, path):
    """
    Function for training the model.
    Inputs:
        args - Namespace object from the argument parser
        model - BERT model instance
        optimizers - List of optimizers to use
        train_set - Multitask training set
        dev_set - Multitask development set
        test_set - Multitask test set
        device - PyTorch device to use
        path - Path for storing the results
    Outputs:
        model - Trained BERT model instance
        main_optimizer - AdamW optimizer instance for the main task
        aux_optimizer - AdamW optimizer instance for auxilary tasks
        gathered_results - Measures of the training process
    """

    print('Starting training..')
    gathered_results = {}

    # evaluate the model before training
    print('Epoch 0:')
    with torch.no_grad():
        dev_results = perform_epoch(args, model, optimizers, dev_set, device, train=False)
    print('Dev results:')
    print(dev_results)

    # save the pre-training evaluation measures
    gathered_results['epoch0'] = {'dev': dev_results}

    # train the model
    best_dev_acc = 0
    epochs_no_improvement = 0
    for epoch in range(1, args.max_epochs + 1):
        print('Epoch {}:'.format(epoch))

        # perform a training epoch
        train_results = perform_epoch(args, model, optimizers, train_set, device, train=True)

        # perform a development epoch
        with torch.no_grad():
            dev_results = perform_epoch(args, model, optimizers, dev_set, device, train=False)

        # print the epoch measures
        print('Train results:')
        print(train_results)
        print('Dev results:')
        print(dev_results)

        # save the epoch measures
        gathered_results['epoch' + str(epoch)] = {'train' : train_results, 'dev': dev_results}

        # check whether to save the model or not
        if (round(dev_results['Circa']['accuracy'], 3) > best_dev_acc):
            epochs_no_improvement = 0
            best_dev_acc = round(dev_results['Circa']['accuracy'], 3)
            print('Saving new best model..')
            torch.save({
                'epoch': epoch,
                'bert_state_dict': model.bert.state_dict(),
                'optimizer_state_dicts': [optimizer.state_dict() for optimizer in optimizers],
            }, os.path.join(path, "best_model.pt"))
            print('New best model saved')
        else:
            epochs_no_improvement += 1
            if epochs_no_improvement == args.patience:
                print('---')
                break

        print('---')
    print('Training finished')

    # load the best checkpoint
    print('Loading best model..')
    checkpoint = torch.load(os.path.join(path, "best_model.pt"))
    model.bert.load_state_dict(checkpoint['bert_state_dict'])
    for index, optimizer in enumerate(optimizers):
        optimizer.load_state_dict(checkpoint['optimizer_state_dicts'][index])
    print('Best model loaded')

    # return the model, optimizers and results
    return model, optimizers, gathered_results


def handle_matched(args, device, path):
    """
    Function handling the matched setting.
    Inputs:
        args - Namespace object from the argument parser
        device - PyTorch device to use
        path - Path for storing the results
    """

    # load the tokenizer
    tokenizer = initialize_tokenizer()

    # load the datasets
    print('Loading datasets..')
<<<<<<< HEAD
    topicLabelCount = 0
    train_set, dev_set, test_set, label_dict = LoadCirca(args, tokenizer)
=======
    train_set, dev_set, test_set, label_dict = LoadCircaMatched(args, tokenizer)
    train_set = {'Circa': train_set}
    dev_set = {'Circa': dev_set}
    test_set = {'Circa': test_set}
>>>>>>> 0e9f8b93
    for task in args.aux_tasks:
        if task == 'SST2':
            train_aux_set, dev_aux_set, test_aux_set = LoadSST2(args, tokenizer)
        elif task == 'MNLI':
            train_aux_set, dev_aux_set, test_aux_set = LoadMNLI(args, tokenizer)
        elif task == 'BOOLQ':
            train_aux_set, dev_aux_set, test_aux_set = LoadBoolQ(args, tokenizer)
        elif task == 'IQAP':
            train_aux_set, dev_aux_set, test_aux_set = LoadIQAP(args, tokenizer)
        elif task == 'TOPICS':
            topicLabelCount = len(label_dict['TOPICS'])
            continue # TOPICS aux task will be loaded automatically
        # TODO: add all other datasets
        train_set[task] = train_aux_set
        dev_set[task] = dev_aux_set
        test_set[task] = test_aux_set

    # combine the dataloaders into a multi task datalaoder
    train_set = MultiTaskDataloader(dataloaders=train_set)
    dev_set = MultiTaskDataloader(dataloaders=dev_set)
    test_set = MultiTaskDataloader(dataloaders=test_set)
    print('Datasets loaded')

    # load the model
    print('Loading model..')
    model, optimizers = initialize_model_optimizers(args, device, topicLabelCount)
    print('Model loaded')

    # check if a checkpoint is provided
    if args.checkpoint_path is not None:
        # load the model from the given checkpoint
        print('Loading model from checkpoint..')
        checkpoint = torch.load(args.checkpoint_path)
        model.bert.load_state_dict(checkpoint['bert_state_dict'])
        for index, optimizer in enumerate(optimizers):
            optimizer.load_state_dict(checkpoint['optimizer_state_dicts'][index])
        print('Model loaded')
    else:
        # train the model
        model, optimizers, gathered_results = train_model(
            args = args,
            model = model,
            optimizers=optimizers,
            train_set = train_set,
            dev_set = dev_set,
            test_set = test_set,
            device = device,
            path = path
        )

    # test the model
    print('Starting testing..')
    with torch.no_grad():
        test_results = perform_epoch(args, model, optimizers, test_set, device, train=False, advanced_metrics=args.advanced_metrics)
        print(label_dict)
    print('Test results:')
    print(test_results)
    print('Testing finished')

    # save the testing measures
    if args.checkpoint_path is None:
        gathered_results['testing'] = test_results
<<<<<<< HEAD
        gathered_results['label_dict'] = label_dict['Circa']
        
=======
        gathered_results['label_dict'] = label_dict

>>>>>>> 0e9f8b93
        # save the results as a json file
        print('Saving results..')
        with open(os.path.join(path, 'results.txt'), 'w') as outfile:
            json.dump(gathered_results, outfile)
        print('Results saved')


def handle_unmatched(args, device, path):
    """
    Function handling the unmatched setting.
    Inputs:
        args - Namespace object from the argument parser
        device - PyTorch device to use
        path - Path for storing the results
    """

    # list of the scenarios
    scenarios = ["X wants to know about Y's food preferences.",
        "X wants to know what activities Y likes to do during weekends.",
        "X wants to know what sorts of books Y likes to read.",
        "Y has just moved into a neighbourhood and meets his/her new neighbour X.",
        "X and Y are colleagues who are leaving work on a Friday at the same time.",
        "X wants to know about Y's music preferences.",
        "Y has just travelled from a different city to meet X.",
        "X and Y are childhood neighbours who unexpectedly run into each other at a cafe.",
        "Y has just told X that he/she is thinking of buying a flat in New York.",
        "Y has just told X that he/she is considering switching his/her job."
    ]

    # select the test_scenario
    test_scenario = scenarios[args.test_scenario]

    # load the tokenizer
    tokenizer = initialize_tokenizer()

    # load the datasets
    print('Loading datasets..')
<<<<<<< HEAD
    topicLabelCount = 0
    train_set, dev_set, test_set, label_dict = LoadCirca(args, tokenizer, test_scenario)
=======
    train_set, dev_set, test_set, label_dict = LoadCircaUnmatched(args, tokenizer, test_scenario)
    train_set = {'Circa': train_set}
    dev_set = {'Circa': dev_set}
    test_set = {'Circa': test_set}
>>>>>>> 0e9f8b93
    for task in args.aux_tasks:
        if task == 'SST2':
            train_aux_set, dev_aux_set, test_aux_set = LoadSST2(args, tokenizer)
        elif task == 'MNLI':
            train_aux_set, dev_aux_set, test_aux_set = LoadMNLI(args, tokenizer)
        elif task == 'BOOLQ':
            train_aux_set, dev_aux_set, test_aux_set = LoadBoolQ(args, tokenizer)
        elif task == 'IQAP':
            train_aux_set, dev_aux_set, test_aux_set = LoadIQAP(args, tokenizer)
        elif task == 'TOPICS':
            topicLabelCount = len(label_dict['TOPICS'])
            continue # TOPICS aux task will be loaded automatically
            
        # TODO: add all other datasets
        train_set[task] = train_aux_set
        dev_set[task] = dev_aux_set
        test_set[task] = test_aux_set

    # combine the dataloaders into a multi task datalaoder
    train_set = MultiTaskDataloader(dataloaders=train_set)
    dev_set = MultiTaskDataloader(dataloaders=dev_set)
    test_set = MultiTaskDataloader(dataloaders=test_set)
    print('Datasets loaded')

    # load the model
    print('Loading model..')
    model, optimizers = initialize_model_optimizers(args, device, topicLabelCount)
    print('Model loaded')

    # train the model
    model, optimizers, gathered_results = train_model(
        args = args,
        model = model,
        optimizers=optimizers,
        train_set = train_set,
        dev_set = dev_set,
        test_set = test_set,
        device = device,
        path = path
    )

    # test the model
    print('Starting testing..')
    with torch.no_grad():
        test_results = perform_epoch(args, model, optimizers, test_set, device, train=False, advanced_metrics=args.advanced_metrics)
        print(label_dict)
    print('Test results:')
    print(test_results)
    print('Testing finished')

    # save the testing measures
    print('Saving results..')
    with open(os.path.join(path, 'results.txt'), 'w') as outfile:
        json.dump(gathered_results, outfile)
    print('Results saved')

    # save the results as a json file
    gathered_results['testing'] = test_results
<<<<<<< HEAD
    gathered_results['label_dict'] = label_dict['Circa']
=======
    gathered_results['label_dict'] = label_dict
>>>>>>> 0e9f8b93
    print('Saving results..')
    with open(os.path.join(path, 'results.txt'), 'w') as outfile:
        json.dump(test_results, outfile)
    print('Results saved')


def main(args):
    """
    Function for handling the arguments and starting the experiment.
    Inputs:
        args - Namespace object from the argument parser
    """

    # set the seed
    torch.manual_seed(args.seed)

    # check if GPU is available
    device = torch.device('cuda' if torch.cuda.is_available() else 'cpu')

    # print the model parameters
    print('-----TRAINING PARAMETERS-----')
    print('Model version: {}'.format(args.model_version))
    print('Labels: {}'.format(args.labels))
    print('Setting: {}'.format(args.setting))
    print('Test scenario: {}'.format(args.test_scenario))
    print('Auxilary tasks: {}'.format(args.aux_tasks))
    print('Auxilary task probing: {}'.format(args.aux_probing))
    print('PyTorch device: {}'.format(device))
    print('Max epochs: {}'.format(args.max_epochs))
    print('Patience: {}'.format(args.patience))
    print('Learning rates: {}'.format(args.lrs))
    print('Batch size: {}'.format(args.batch_size))
    print('Results directory: {}'.format(args.results_dir))
    print('Progress bar: {}'.format(args.progress_bar))
    print('Advanced metrics: {}'.format(args.advanced_metrics))
    print('-----------------------------')

    # generate the path to use for the results
    path = create_path(args)
    if not os.path.exists(path):
        os.makedirs(path)
        
    # check which setting is selected
    if args.setting == 'matched':
        handle_matched(args, device, path)
    else:
        handle_unmatched(args, device, path)


# command line arguments parsing
if __name__ == '__main__':
    parser = argparse.ArgumentParser(
        formatter_class=argparse.ArgumentDefaultsHelpFormatter)

    # model hyperparameters
    parser.add_argument('--model_version', default='QA', type=str,
                        help='What model version to use. Default is QA (Question and Answer)',
                        choices=['QA', 'Q', 'A'])
    parser.add_argument('--labels', default='strict', type=str,
                        help='What labels to use. Default is strict',
                        choices=['strict', 'relaxed'])
    parser.add_argument('--setting', default='matched', type=str,
                        help='What test setting is used. Default is matched',
                        choices=['matched', 'unmatched'])
    parser.add_argument('--test_scenario', default=None, type=int,
                        help='What test scenario to use. Only use in combination with setting unmatched. Default is None',
                        choices=[0, 1, 2, 3, 4, 5, 6, 7, 8, 9])

    # annotation options (note: these do NOT initiate an auxiliary task, but adding 'TOPICS' under --aux_tasks DOES initiate (default values) of these vars)
    parser.add_argument('--impwords', nargs='?', type=str2bool, const=True, default=False,
                        help='If mentioned, Circa dataset will be annotated with most important word in answers.')
    parser.add_argument('--topics', nargs='?', type=str2bool, const=True, default=False,
                        help='If mentioned, Circa dataset will be annotated with a WordNet topic for every answer')
    parser.add_argument('--npimpwords', nargs='?', type=str2bool, const=False, default=True,
                        help='If mentioned, important words annotations will NOT be pre-loaded, but re-generated')
    parser.add_argument('--nptopics', nargs='?', type=str2bool, const=False, default=True,
                        help='If mentioned, topic annotations will NOT be pre-loaded, but re-generated')
    parser.add_argument('--tfidf', nargs='?', type=str2bool, const=True, default=False,
                        help='If mentioned, most important words will be determined by TF-IDF values as opposed to extracting the last noun')
    parser.add_argument('--hybrid', nargs='?', type=str2bool, const=True, default=False,
                        help='If mentioned, most important words will be determined by TF-IDF values ONLY if there is no last noun')
    parser.add_argument('--traversetopics', nargs='?', type=str2bool, const=True, default=False,
                        help='If mentioned, topic annotations will be generated using all-hypernym traversal')
    parser.add_argument('--topic_depth', default=None, type=int,
                        help='Top-down tree depth for naive case without tree traversing')
    parser.add_argument('--label_density', default=None, type=int,
                        help='Controls the level of allowed topic class labels')
    parser.add_argument('--impwordsfile', default=None, type=str,
                        help='Plain-text important words annotation file per indirect answer. Default is fixed in annotate_circa_data.py')
    parser.add_argument('--topicsfile', default=None, type=str,
                        help='Plain-text topic annotation file per indirect answer. Default is fixed in annotate_circa_data.py')
    parser.add_argument('--topiclabelsfile', default=None, type=str,
                        help='Pickled topic label annotation file per indirect answer. Default is fixed in annotate_circa_data.py')

    # training hyperparameters
    parser.add_argument('--max_epochs', default=5, type=int,
                        help='Maximum number of epochs to train for. Default is 5')
    parser.add_argument('--patience', default=3, type=int,
                        help='Stops training after patience number of epochs without improvement in dev accuracy. Default is 3')

    # optimizer hyperparameters
    parser.add_argument('--lrs', default=[3e-5], type=float, nargs='*',
                        help='Learning rates to use per task. Default is [3e-5] (STL)')
    parser.add_argument('--batch_size', default=8, type=int,
                        help='Minibatch size. Default is 8')

    # mtl hyperparameters
    parser.add_argument('--aux_tasks', default=[], type=str, nargs='*',
                        help='Which auxiliary tasks to train on. Default is [] (STL)',
                        choices=['IQAP', 'SST2', 'MNLI', 'BOOLQ', 'TOPICS'])
    parser.add_argument('--aux_probing', action='store_true',
                        help=('Does not train BERT on the auxiliary tasks, but only the classification layer.'))

    # loading hyperparameters
    parser.add_argument('--checkpoint_path', default=None, type=str,
                        help='Path to where the model checkpoint is located. Default is None (no checkpoint used)')

    # other hyperparameters
    parser.add_argument('--seed', default=1234, type=int,
                        help='Seed to use for reproducing results. Default is 1234')
    parser.add_argument('--results_dir', default='./mtl_results', type=str,
                        help='Directory where the training results should be created. Default is ./mtl_results')
    parser.add_argument('--progress_bar', action='store_true',
                        help=('Use a progress bar indicator for interactive experimentation. '
                              'Not to be used in conjuction with SLURM jobs'))
    parser.add_argument('--advanced_metrics', action='store_true',
                        help='Generate confusion matrices and f1 scores.')

    # parse the arguments
    args = parser.parse_args()

    # invoke implied arguments
    if 'TOPICS' in args.aux_tasks and (not args.impwords or not args.topics):
        argsModified = vars(args)
        argsModified['impwords'] = True
        argsModified['topics']   = True

    # train the model
    main(args)<|MERGE_RESOLUTION|>--- conflicted
+++ resolved
@@ -233,15 +233,8 @@
 
     # load the datasets
     print('Loading datasets..')
-<<<<<<< HEAD
     topicLabelCount = 0
     train_set, dev_set, test_set, label_dict = LoadCirca(args, tokenizer)
-=======
-    train_set, dev_set, test_set, label_dict = LoadCircaMatched(args, tokenizer)
-    train_set = {'Circa': train_set}
-    dev_set = {'Circa': dev_set}
-    test_set = {'Circa': test_set}
->>>>>>> 0e9f8b93
     for task in args.aux_tasks:
         if task == 'SST2':
             train_aux_set, dev_aux_set, test_aux_set = LoadSST2(args, tokenizer)
@@ -304,13 +297,8 @@
     # save the testing measures
     if args.checkpoint_path is None:
         gathered_results['testing'] = test_results
-<<<<<<< HEAD
         gathered_results['label_dict'] = label_dict['Circa']
         
-=======
-        gathered_results['label_dict'] = label_dict
-
->>>>>>> 0e9f8b93
         # save the results as a json file
         print('Saving results..')
         with open(os.path.join(path, 'results.txt'), 'w') as outfile:
@@ -348,15 +336,8 @@
 
     # load the datasets
     print('Loading datasets..')
-<<<<<<< HEAD
     topicLabelCount = 0
     train_set, dev_set, test_set, label_dict = LoadCirca(args, tokenizer, test_scenario)
-=======
-    train_set, dev_set, test_set, label_dict = LoadCircaUnmatched(args, tokenizer, test_scenario)
-    train_set = {'Circa': train_set}
-    dev_set = {'Circa': dev_set}
-    test_set = {'Circa': test_set}
->>>>>>> 0e9f8b93
     for task in args.aux_tasks:
         if task == 'SST2':
             train_aux_set, dev_aux_set, test_aux_set = LoadSST2(args, tokenizer)
@@ -415,11 +396,7 @@
 
     # save the results as a json file
     gathered_results['testing'] = test_results
-<<<<<<< HEAD
     gathered_results['label_dict'] = label_dict['Circa']
-=======
-    gathered_results['label_dict'] = label_dict
->>>>>>> 0e9f8b93
     print('Saving results..')
     with open(os.path.join(path, 'results.txt'), 'w') as outfile:
         json.dump(test_results, outfile)
